--- conflicted
+++ resolved
@@ -114,11 +114,8 @@
 *.bak
 *.backup
 *~
-<<<<<<< HEAD
 uv.lock
 pyproject.toml
 .python-version
-=======
 
-data/
->>>>>>> aab19085
+data/