--- conflicted
+++ resolved
@@ -10,6 +10,7 @@
 # Initialize service
 model_service = ModelService()
 
+
 @model_bp.route('/model-list', methods=['GET'])
 def get_model_list():
     """Get list of all available models."""
@@ -19,20 +20,21 @@
         logger.error(f"Error getting model list: {e}")
         return jsonify({"status": "error", "message": str(e)}), 500
 
-@model_bp.route('/ec2/current-models', methods=['GET'])
-def get_current_ec2_models():
-    """Get currently deployed EC2 models."""
+
+@model_bp.route('/emd/current-models', methods=['GET'])
+def get_current_emd_models():
+    """Get currently deployed EMD models."""
     try:
-        deployed_models = model_service.get_current_ec2_models()
+        deployed_models = model_service.get_current_emd_models()
         return jsonify({
             "status": "success",
             "deployed": deployed_models
         })
     except Exception as e:
-        logger.error(f"Error getting current EC2 models: {e}")
+        logger.error(f"Error getting current EMD models: {e}")
         return jsonify({"status": "error", "message": str(e)}), 500
 
-<<<<<<< HEAD
+
 @model_bp.route('/emd/init', methods=['POST'])
 def init_emd():
     """Initialize EMD environment."""
@@ -44,56 +46,34 @@
     except Exception as e:
         logger.error(f"Error initializing EMD: {e}")
         return jsonify({"success": False, "error": str(e)}), 500
-=======
->>>>>>> a48de60a
+
 
 @model_bp.route('/deploy-models', methods=['POST'])
 def deploy_models():
-    """Deploy models using EC2 Docker deployment."""
+    """Deploy EMD models."""
     try:
         data = request.get_json() or {}
         models = data.get('models', [])
-        instance_type = data.get('instance_type', 'g5.2xlarge')
+        instance_type = data.get('instance_type', 'ml.g5.2xlarge')
         engine_type = data.get('engine_type', 'vllm')
-        service_type = data.get('service_type', 'vllm_realtime')
+        service_type = data.get('service_type', 'sagemaker_realtime')
 
-        # Get TP/DP parameters for EC2 deployment
-        tp_size = data.get('tp_size', 1)
-        dp_size = data.get('dp_size', 1)
-
-        # Get GPU memory utilization and max model length parameters
-        gpu_memory_utilization = data.get('gpu_memory_utilization', 0.9)
-        max_model_len = data.get('max_model_len', 2048)
-
-        logger.info(f"🚀 Deploy request received:")
-        logger.info(f"  Models: {models}")
-        logger.info(f"  Instance type: {instance_type}")
-        logger.info(f"  Engine type: {engine_type}")
-        logger.info(f"  Service type: {service_type}")
-        logger.info(f"  TP size: {tp_size}")
-        logger.info(f"  DP size: {dp_size}")
-        logger.info(f"  GPU memory utilization: {gpu_memory_utilization}")
-        logger.info(f"  Max model length: {max_model_len}")
+        logger.info("🚀 Deploy request received:")
+        logger.info("  Models: %s", models)
+        logger.info("  Instance type: %s", instance_type)
+        logger.info("  Engine type: %s", engine_type)
+        logger.info("  Service type: %s", service_type)
 
         results = {}
         for model_key in models:
-            logger.info(f"🚀 Deploying model: {model_key}")
-
-            # Use EC2 Docker deployment only
-            port = 8000  # Default port, could be made configurable
-            result = model_service.deploy_model_on_ec2(
-                model_key=model_key,
-                instance_type=instance_type,
-                engine_type=engine_type,
-                service_type=service_type,
-                port=port,
-                tp_size=tp_size,
-                dp_size=dp_size,
-                gpu_memory_utilization=gpu_memory_utilization,
-                max_model_len=max_model_len
+            logger.info("🚀 Deploying model: %s", model_key)
+            result = model_service.deploy_emd_model(
+                model_key,
+                instance_type,
+                engine_type,
+                service_type,
             )
-
-            logger.info(f"🚀 Deployment result for {model_key}: {result}")
+            logger.info("🚀 Deployment result for %s: %s", model_key, result)
             results[model_key] = result
 
         return jsonify({
@@ -147,6 +127,7 @@
         logger.exception("Error registering deployment endpoint: %s", exc)
         return jsonify({"status": "error", "message": str(exc)}), 500
 
+
 @model_bp.route('/check-model-status', methods=['POST'])
 def check_model_status():
     """Check status of multiple models."""
@@ -159,24 +140,37 @@
         logger.error(f"Error checking model status: {e}")
         return jsonify({"status": "error", "message": str(e)}), 500
 
-@model_bp.route('/ec2/status', methods=['GET'])
-def get_ec2_status():
-    """Get EC2 deployment status."""
+
+@model_bp.route('/emd/status', methods=['GET'])
+def get_emd_status():
+    """Get EMD environment status."""
     try:
-        # Return current EC2 models status
-        deployed_models = model_service.get_current_ec2_models()
-        return jsonify({
-            "status": "success",
-            "available": True,  # EC2 is always available
-            "deployed_models": deployed_models
-        })
+        status_info = model_service.get_emd_info()
+        return jsonify(status_info)
     except Exception as e:
-        logger.error(f"Error getting EC2 status: {e}")
+        logger.error(f"Error getting EMD status: {e}")
         return jsonify({"status": "error", "message": str(e)}), 500
 
-@model_bp.route('/stop-model', methods=['POST'])
-def stop_model():
-    """Stop an EC2 model deployment."""
+
+@model_bp.route('/emd/config/tag', methods=['POST'])
+def set_emd_tag():
+    """Set EMD deployment tag."""
+    try:
+        data = request.get_json() or {}
+        tag = data.get('tag')
+        if not tag:
+            return jsonify({"success": False, "error": "Tag is required"}), 400
+
+        result = model_service.set_emd_tag(tag)
+        return jsonify(result)
+    except Exception as e:
+        logger.error(f"Error setting EMD tag: {e}")
+        return jsonify({"success": False, "error": str(e)}), 500
+
+
+@model_bp.route('/delete-model', methods=['POST'])
+def delete_model():
+    """Delete an EMD model deployment."""
     try:
         data = request.get_json() or {}
         model_key = data.get('model_key')
@@ -184,46 +178,8 @@
         if not model_key:
             return jsonify({"success": False, "error": "Model key is required"}), 400
 
-        result = model_service.stop_ec2_model(model_key)
+        result = model_service.delete_emd_model(model_key)
         return jsonify(result)
     except Exception as e:
-        logger.error(f"Error stopping model: {e}")
-        return jsonify({"success": False, "error": str(e)}), 500
-
-@model_bp.route('/register-deployment', methods=['POST'])
-def register_existing_deployment():
-    """Register an existing Docker deployment that wasn't deployed through the platform."""
-    try:
-        data = request.get_json() or {}
-        model_key = data.get('model_key')
-        container_name = data.get('container_name')
-        port = data.get('port')
-        tag = data.get('tag')
-
-        if not all([model_key, container_name, port]):
-            return jsonify({
-                "success": False,
-                "error": "model_key, container_name, and port are required"
-            }), 400
-
-        try:
-            port = int(port)
-        except ValueError:
-            return jsonify({"success": False, "error": "Port must be a valid integer"}), 400
-
-        result = model_service.register_existing_deployment(model_key, container_name, port, tag)
-        return jsonify(result)
-
-    except Exception as e:
-        logger.error(f"Error registering existing deployment: {e}")
-        return jsonify({"success": False, "error": str(e)}), 500
-
-@model_bp.route('/clear-stale-status', methods=['POST'])
-def clear_stale_status():
-    """Clear stale deployment statuses (failed statuses older than 10 minutes)."""
-    try:
-        result = model_service.clear_stale_deployment_status()
-        return jsonify(result)
-    except Exception as e:
-        logger.error(f"Error clearing stale status: {e}")
+        logger.error(f"Error deleting model: {e}")
         return jsonify({"success": False, "error": str(e)}), 500