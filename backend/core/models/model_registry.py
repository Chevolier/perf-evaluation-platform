--- conflicted
+++ resolved
@@ -3,13 +3,12 @@
 from typing import Dict, Any, List
 
 
-# EC2 Models Configuration (formerly EMD models)
-EC2_MODELS = {
+# EMD (Elastic Model Deployment) Models Configuration
+EMD_MODELS = {
     "qwen2.5-7b-instruct": {
         "name": "Qwen2.5-7B-Instruct",
-        "huggingface_repo": "Qwen/Qwen2.5-7B-Instruct",
         "description": "Qwen2.5模型",
-        "model_path": "Qwen/Qwen2.5-7B-Instruct",  # Match vLLM served model name
+        "model_path": "Qwen2.5-7B-Instruct",  # Use EMD supported model ID
         "supports_multimodal": False,
         "supports_streaming": True,
         "supported_methods": ["SAGEMAKER_ENDPOINT", "HYPERPOD", "EKS", "EC2"],
@@ -21,9 +20,8 @@
     },
     "qwen3-0.6b": {
         "name": "Qwen3-0.6B",
-        "huggingface_repo": "Qwen/Qwen3-0.6B",
         "description": "最新Qwen3模型，0.6B参数，高效轻量",
-        "model_path": "Qwen/Qwen3-0.6B",  # Match vLLM served model name
+        "model_path": "Qwen3-0.6B",  # Already correct
         "supports_multimodal": False,
         "supports_streaming": True,
         "supported_methods": ["SAGEMAKER_ENDPOINT", "HYPERPOD", "EKS", "EC2"],
@@ -35,9 +33,8 @@
     },
     "qwen3-8b": {
         "name": "Qwen3-8B",
-        "huggingface_repo": "Qwen/Qwen3-8B",
         "description": "最新Qwen3模型，8B参数，强大性能",
-        "model_path": "Qwen/Qwen3-8B",  # Match vLLM served model name
+        "model_path": "Qwen3-8B",  # Already correct
         "supports_multimodal": False,
         "supports_streaming": True,
         "supported_methods": ["SAGEMAKER_ENDPOINT", "HYPERPOD", "EKS", "EC2"],
@@ -49,9 +46,8 @@
     },
     "qwen2-vl-7b": {
         "name": "Qwen2-VL-7B-Instruct",
-        "huggingface_repo": "Qwen/Qwen2-VL-7B-Instruct",
         "description": "通义千问视觉语言模型，7B参数",
-        "model_path": "Qwen/Qwen2-VL-7B-Instruct",  # Match vLLM served model name
+        "model_path": "Qwen2-VL-7B-Instruct",  # Use EMD supported model ID
         "supports_multimodal": True,
         "supports_streaming": True,
         "supported_methods": ["SAGEMAKER_ENDPOINT", "HYPERPOD", "EKS", "EC2"],
@@ -63,9 +59,8 @@
     },
     "qwen2.5-vl-32b": {
         "name": "Qwen2.5-VL-32B-Instruct",
-        "huggingface_repo": "Qwen/Qwen2.5-VL-32B-Instruct",
         "description": "通义千问视觉语言模型，32B参数",
-        "model_path": "Qwen/Qwen2.5-VL-32B-Instruct",  # Match vLLM served model name
+        "model_path": "Qwen2.5-VL-32B-Instruct",  # Use EMD supported model ID
         "supports_multimodal": True,
         "supports_streaming": True,
         "supported_methods": ["SAGEMAKER_ENDPOINT", "HYPERPOD", "EKS", "EC2"],
@@ -75,20 +70,6 @@
             "recommended_instance_types": ["ml.g5.4xlarge", "ml.g5.8xlarge", "ml.p4d.24xlarge"]
         }
     },
-    # "gemma-3-4b": {
-    #     "name": "Gemma-3-4B-IT",
-    #     "description": "Google开源语言模型",
-    #     "model_path": "gemma-3-4b-it",  # Use EMD supported model ID
-    #     "supports_multimodal": False,
-    #     "supports_streaming": True
-    # },
-    # "ui-tars-1.5-7b": {
-    #     "name": "UI-TARS-1.5-7B",
-    #     "description": "用户界面理解专用模型",
-    #     "model_path": "UI-TARS-1.5-7B",  # Use EMD supported model ID
-    #     "supports_multimodal": True,
-    #     "supports_streaming": False
-    # },
 }
 
 
@@ -159,7 +140,7 @@
         "max_tokens": 4096
     },
     "nova-pro": {
-        "name": "Nova Pro", 
+        "name": "Nova Pro",
         "description": "Amazon Nova Pro - US inference profile",
         "model_id": "us.amazon.nova-pro-v1:0",
         "supports_multimodal": True,
@@ -167,7 +148,7 @@
         "max_tokens": 5000
     },
     "nova-premier": {
-        "name": "Nova Premier", 
+        "name": "Nova Premier",
         "description": "Amazon Nova Premier - US inference profile",
         "model_id": "us.amazon.nova-premier-v1:0",
         "supports_multimodal": True,
@@ -179,40 +160,36 @@
 
 class ModelRegistry:
     """Registry for managing all available models."""
-    
+
     def __init__(self):
         """Initialize the model registry."""
-        self._ec2_models = EC2_MODELS.copy()
+        self._emd_models = EMD_MODELS.copy()
         self._bedrock_models = BEDROCK_MODELS.copy()
         self._external_models: Dict[str, Dict[str, Any]] = {}
-    
+
     def get_all_models(self) -> Dict[str, Dict[str, Any]]:
         """Get all available models organized by type.
-        
+
         Returns:
             Dictionary containing all models organized by type
         """
         return {
             "bedrock": self._bedrock_models,
-<<<<<<< HEAD
             "emd": self._emd_models,
             "external": self._external_models
-=======
-            "ec2": self._ec2_models
->>>>>>> a48de60a
-        }
-    
-    def get_ec2_models(self) -> Dict[str, Dict[str, Any]]:
-        """Get all EC2 models.
-
-        Returns:
-            Dictionary of EC2 models
-        """
-        return self._ec2_models.copy()
-    
+        }
+
+    def get_emd_models(self) -> Dict[str, Dict[str, Any]]:
+        """Get all EMD models.
+
+        Returns:
+            Dictionary of EMD models
+        """
+        return self._emd_models.copy()
+
     def get_bedrock_models(self) -> Dict[str, Dict[str, Any]]:
         """Get all Bedrock models.
-        
+
         Returns:
             Dictionary of Bedrock models
         """
@@ -221,23 +198,17 @@
     def get_external_models(self) -> Dict[str, Dict[str, Any]]:
         """Get all externally registered deployments."""
         return self._external_models.copy()
-    
+
     def get_model_info(self, model_key: str, model_type: str = None) -> Dict[str, Any]:
         """Get information about a specific model.
 
         Args:
-<<<<<<< HEAD
             model_key: Key identifying the model (or model_id/model_path)
             model_type: Type of model ('emd' or 'bedrock'). If None, searches both.
-=======
-            model_key: Key identifying the model
-            model_type: Type of model ('ec2' or 'bedrock'). If None, searches both.
->>>>>>> a48de60a
 
         Returns:
             Model information dictionary or empty dict if not found
         """
-<<<<<<< HEAD
         # Resolve the key first in case it's a model_id or model_path
         resolved_key = self.resolve_model_key(model_key)
 
@@ -254,38 +225,20 @@
                 return self._external_models[resolved_key].copy()
 
         return {}
-    
+
     def is_emd_model(self, model_key: str) -> bool:
         """Check if a model is an EMD model.
-=======
-        if model_type == "ec2" or model_type is None:
-            if model_key in self._ec2_models:
-                return self._ec2_models[model_key].copy()
-
-        if model_type == "bedrock" or model_type is None:
-            if model_key in self._bedrock_models:
-                return self._bedrock_models[model_key].copy()
-
-        return {}
-    
-    def is_ec2_model(self, model_key: str) -> bool:
-        """Check if a model is an EC2 model.
->>>>>>> a48de60a
-
-        Args:
-            model_key: Model key to check
-
-        Returns:
-            True if model is an EC2 model
-        """
-<<<<<<< HEAD
+
+        Args:
+            model_key: Model key to check
+
+        Returns:
+            True if model is an EMD model
+        """
         # Resolve the key first in case it's a model_path
         resolved_key = self.resolve_model_key(model_key)
         return resolved_key in self._emd_models
-=======
-        return model_key in self._ec2_models
->>>>>>> a48de60a
-    
+
     def resolve_model_key(self, model_identifier: str) -> str:
         """Resolve a model identifier to its registry key.
 
@@ -335,9 +288,9 @@
     def set_external_models(self, models: Dict[str, Dict[str, Any]]) -> None:
         """Replace the external deployment registry."""
         self._external_models = models.copy()
-    
+
     def get_model_path(self, model_key: str) -> str:
-        """Get the model path for EC2 models or model ID for Bedrock models.
+        """Get the model path for EMD models or model ID for Bedrock models.
 
         Args:
             model_key: Model key
@@ -345,75 +298,69 @@
         Returns:
             Model path or ID, empty string if not found
         """
-<<<<<<< HEAD
         if model_key in self._emd_models:
             return self._emd_models[model_key].get("model_path", "")
         if model_key in self._bedrock_models:
-=======
-        if model_key in self._ec2_models:
-            return self._ec2_models[model_key].get("model_path", "")
-        elif model_key in self._bedrock_models:
->>>>>>> a48de60a
             return self._bedrock_models[model_key].get("model_id", "")
         if model_key in self._external_models:
             model_info = self._external_models[model_key]
             return model_info.get("model_path") or model_info.get("model_name") or ""
         return ""
-    
+
     def supports_multimodal(self, model_key: str) -> bool:
         """Check if a model supports multimodal input.
-        
-        Args:
-            model_key: Model key to check
-            
+
+        Args:
+            model_key: Model key to check
+
         Returns:
             True if model supports multimodal input
         """
         model_info = self.get_model_info(model_key)
         return model_info.get("supports_multimodal", False)
-    
+
     def supports_streaming(self, model_key: str) -> bool:
         """Check if a model supports streaming output.
-        
-        Args:
-            model_key: Model key to check
-            
+
+        Args:
+            model_key: Model key to check
+
         Returns:
             True if model supports streaming
         """
         model_info = self.get_model_info(model_key)
         return model_info.get("supports_streaming", False)
-    
+
     def get_supported_methods(self, model_key: str) -> List[str]:
         """Get supported launch methods for a model.
-        
-        Args:
-            model_key: Model key to check
-            
+
+        Args:
+            model_key: Model key to check
+
         Returns:
             List of supported launch methods
         """
         model_info = self.get_model_info(model_key)
         return model_info.get("supported_methods", [])
-    
+
     def get_supported_engines(self, model_key: str) -> List[str]:
         """Get supported inference engines for a model.
-        
-        Args:
-            model_key: Model key to check
-            
+
+        Args:
+            model_key: Model key to check
+
         Returns:
             List of supported inference engines
         """
         model_info = self.get_model_info(model_key)
         return model_info.get("supported_engines", [])
-    
+
     def get_constraints(self, model_key: str) -> Dict[str, Any]:
         """Get launch constraints for a model.
-        
-        Args:
-            model_key: Model key to check
-            
+
+        Args:
+            model_key: Model key to check
+
         Returns:
             Dictionary of launch constraints
         """
